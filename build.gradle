/*
 * Copyright (c) 2011-2018 Pivotal Software Inc, All Rights Reserved.
 *
 * Licensed under the Apache License, Version 2.0 (the "License");
 * you may not use this file except in compliance with the License.
 * You may obtain a copy of the License at
 *
 *       http://www.apache.org/licenses/LICENSE-2.0
 *
 * Unless required by applicable law or agreed to in writing, software
 * distributed under the License is distributed on an "AS IS" BASIS,
 * WITHOUT WARRANTIES OR CONDITIONS OF ANY KIND, either express or implied.
 * See the License for the specific language governing permissions and
 * limitations under the License.
 */
import org.gradle.api.internal.plugins.osgi.OsgiHelper

buildscript {
  repositories {
	maven { url "http://repo.spring.io/plugins-release" }
  }
  dependencies {
	classpath 'org.springframework.build.gradle:propdeps-plugin:0.0.7',
			'io.spring.gradle:spring-io-plugin:0.0.4.RELEASE',
			'com.github.jengelman.gradle.plugins:shadow:1.2.0',
			'com.google.gradle:osdetector-gradle-plugin:1.4.0'
  }
}

plugins {
  id "com.github.hierynomus.license" version "0.14.0"
}

description = 'Reactive Streams Netty driver'

ext {
  if (project.hasProperty('versionBranch') && version.toString().endsWith(".BUILD-SNAPSHOT")) {
	versionBranch = versionBranch.replaceAll("\"", "").trim()
	if (!versionBranch.isEmpty()) {
	  realVersion = version.toString().replace("BUILD-SNAPSHOT", versionBranch + ".BUILD-SNAPSHOT")
	  project.version = realVersion
	  println "Building special snapshot ${project.version}"
	  println "OSGI version would be: ${new OsgiHelper().getVersion(project.version.toString())}"
	}
  }

  gradleVersion = '3.3'
  gradleScriptDir = "${rootProject.projectDir}/gradle"

  reactorCoreVersion = "3.2.3.BUILD-SNAPSHOT"

  // Languages
  groovyVersion = '2.4.1'

  // Logging
  slf4jVersion = '1.7.12'
  logbackVersion = '1.1.2'
  testAddonVersion = reactorCoreVersion
  assertJVersion = '3.6.1'

  // Libraries
  nettyVersion = '4.1.31.Final'
  jacksonDatabindVersion = '2.5.1'

  // Testing
  mockitoVersion = '1.10.19'
  hoverflyJavaVersion = '0.11.1'

  javadocLinks = ["http://docs.oracle.com/javase/7/docs/api/",
				  "http://docs.oracle.com/javaee/6/api/",
				  "http://fasterxml.github.io/jackson-databind/javadoc/2.5/",
				  "http://www.reactive-streams.org/reactive-streams-1.0.2-javadoc/",
				  "http://projectreactor.io/docs/core/release/api/",
				  "http://netty.io/4.1/api/",
				  "http://projectreactor.io/docs/netty/release/api/",] as String[]
}


configure(rootProject) { project ->
  group = 'io.projectreactor.netty'

  apply plugin: 'java'
  apply plugin: 'jacoco'
  apply from: "$gradleScriptDir/setup.gradle"
  apply plugin: 'propdeps'
  apply plugin: 'osgi'
  apply from: "${gradleScriptDir}/ide.gradle"
  apply from: "${gradleScriptDir}/errorprone.gradle"
  apply plugin: 'com.google.osdetector'

  jacoco {
	toolVersion = '0.7.7.201606060606'
  }

  jacocoTestReport {
	reports {
	  xml.enabled = true
	  html.enabled = true
	}
  }

  ext.bundleImportPackages = [ '!javax.annotation',
							   'io.netty.channel.kqueue;resolution:=optional;version="[4.1,5)"',
							   '*']

  [compileJava, compileTestJava]*.options*.compilerArgs = ["-Xlint:varargs",
														   "-Xlint:cast",
														   "-Xlint:classfile",
														   "-Xlint:dep-ann",
														   "-Xlint:divzero",
														   "-Xlint:empty",
														   "-Xlint:finally",
														   "-Xlint:overrides",
														   "-Xlint:path",
														   "-Xlint:processing",
														   "-Xlint:static",
														   "-Xlint:try",
														   "-Xlint:deprecation",
														   "-Xlint:unchecked",
														   "-Xlint:-serial",      // intentionally disabled
														   "-Xlint:-options",     // intentionally disabled
														   "-Xlint:-fallthrough", // intentionally disabled
														   "-Xlint:rawtypes"
  ]

  compileJava {
	sourceCompatibility = 1.8
	targetCompatibility = 1.8
  }

  compileTestJava {
	sourceCompatibility = 1.8
	targetCompatibility = 1.8
  }

  if (JavaVersion.current().isJava8Compatible()) {
	compileTestJava.options.compilerArgs += "-parameters"
	tasks.withType(Javadoc) {
	  options.addStringOption('Xdoclint:none', '-quiet')
	  options.addStringOption('encoding', 'UTF-8')
	}
  }

  [compileJava, compileTestJava]*.options*.encoding = 'UTF-8'
  sourceSets.test.resources.srcDirs = ["src/test/resources", "src/test/java"]

  configurations.all {
	exclude group: 'commons-logging', module: 'commons-logging'
  }

  project.tasks.withType(Test).all {
	// run tests with IPv4 only when IPv6 is available
	if (project.hasProperty('preferIPv4Stack')) {
		systemProperty("java.net.preferIPv4Stack", "true")
	}
	// run tests with preferring IPv6 addresses
	if (project.hasProperty('preferIPv6Addresses')) {
		systemProperty("java.net.preferIPv6Addresses", "true")
	}
	systemProperty("java.awt.headless", "true")
	systemProperty("reactor.trace.cancel", "true")
	systemProperty("reactor.trace.nocapacity", "true")
	systemProperty("testGroups", project.properties.get("testGroups"))
	scanForTestClasses = false
	include '**/*Tests.*'
	include '**/*Test.*'
	include '**/*Spec.*'
	exclude '**/*Abstract*.*'
  }

  test {
	testLogging {
	  events  "passed", "failed"
	  showExceptions true
	  exceptionFormat "full"
	  maxGranularity 3
	}

	onOutput { descriptor, event ->
	  if (event.message.contains("ResourceLeakDetector")) {
		logger.error("ERROR: Test: " + descriptor + " produced resource leak: " + event.message )
	  }
	}
  }

  repositories {
	mavenCentral()
	if (version.endsWith('BUILD-SNAPSHOT') || project.hasProperty('platformVersion')) {
	  if (System.getenv ()["bamboo_buildNumber"] == null) {
		mavenLocal()
	  } else {
		println 'Bamboo CI detected, avoiding use of mavenLocal()'
	  }
	  maven { url 'http://repo.spring.io/libs-snapshot' }
	}
	maven { url 'http://repo.spring.io/libs-milestone' }
	maven { url 'http://repo.spring.io/libs-release' }
	maven { url "https://oss.sonatype.org/content/repositories/releases/" }
	jcenter()
  }

	def os_suffix = ""
	if (osdetector.classifier in ["linux-x86_64"] || ["osx-x86_64"] || ["windows-x86_64"]) {
		os_suffix = ":" + osdetector.classifier
	}

	// dependencies that are common across all java projects
  dependencies {
	// JSR-305 annotations
	compileOnly "com.google.code.findbugs:jsr305:3.0.2"

	// Logging
	optional "org.slf4j:slf4j-api:$slf4jVersion"

	compile "io.projectreactor:reactor-core:$reactorCoreVersion"

	//Default reactor-netty impl
	//compile "io.netty:netty-all:$nettyVersion"

	compile "io.netty:netty-handler:${nettyVersion}"
	compile "io.netty:netty-handler-proxy:${nettyVersion}"
	compile "io.netty:netty-codec-http:${nettyVersion}"
	compile "io.netty:netty-codec-http2:${nettyVersion}"
	compile "io.netty:netty-transport-native-epoll:${nettyVersion}:linux-x86_64"
	optional "io.netty:netty-transport-native-kqueue:${nettyVersion}"

	// Testing
	testCompile "org.apache.httpcomponents:fluent-hc:4.3.6"
	testCompile "com.fasterxml.jackson.core:jackson-databind:$jacksonDatabindVersion"
	testCompile "io.projectreactor:reactor-test:$testAddonVersion"

	testRuntime "org.slf4j:jcl-over-slf4j:$slf4jVersion"

	testRuntime "ch.qos.logback:logback-classic:$logbackVersion"
	// Testing
	testCompile "org.hamcrest:hamcrest-library:1.3",
			"org.assertj:assertj-core:$assertJVersion",
<<<<<<< HEAD
			"org.testng:testng:6.8.5"

	// Needed for HTTP/2 testing
	testRuntime "io.netty:netty-tcnative-boringssl-static:2.0.19.Final" + os_suffix
=======
			"org.testng:testng:6.8.5",
			"io.specto:hoverfly-java:${hoverflyJavaVersion}"
>>>>>>> f8e9ec60
  }


  if (project.hasProperty('platformVersion')) {
	apply plugin: 'spring-io'

	repositories {
	  maven { url 'http://repo.spring.io/libs-snapshot' }
	}

	dependencyManagement {
	  springIoTestRuntime {
		imports {
		  mavenBom "io.spring.platform:platform-bom:$platformVersion"
		}
	  }
	}
  }


  jar {
	manifest {
	  instruction 'Import-Package', bundleImportPackages.join(',')
	  attributes("Created-By": "${System.getProperty("java.version")} (${System.getProperty("java.specification.vendor")})",
			  "Implementation-Title": project.name,
			  "Implementation-Version": project.version)
	}
  }

  check.dependsOn jacocoTestReport
}


configurations.all {
  // check for updates every build
  resolutionStrategy.cacheChangingModulesFor 0, 'seconds'

  license {
    header rootProject.file('codequality/HEADER')
    includes(["**/*.java", "**/*.css"])
    strictCheck true
    mapping {
        java = 'SLASHSTAR_STYLE'
        css = 'SLASHSTAR_STYLE'
    }
  }
}<|MERGE_RESOLUTION|>--- conflicted
+++ resolved
@@ -235,15 +235,11 @@
 	// Testing
 	testCompile "org.hamcrest:hamcrest-library:1.3",
 			"org.assertj:assertj-core:$assertJVersion",
-<<<<<<< HEAD
-			"org.testng:testng:6.8.5"
+			"org.testng:testng:6.8.5",
+			"io.specto:hoverfly-java:${hoverflyJavaVersion}"
 
 	// Needed for HTTP/2 testing
 	testRuntime "io.netty:netty-tcnative-boringssl-static:2.0.19.Final" + os_suffix
-=======
-			"org.testng:testng:6.8.5",
-			"io.specto:hoverfly-java:${hoverflyJavaVersion}"
->>>>>>> f8e9ec60
   }
 
 
