/*
 * Copyright (c) 2011-2018 Pivotal Software Inc, All Rights Reserved.
 *
 * Licensed under the Apache License, Version 2.0 (the "License");
 * you may not use this file except in compliance with the License.
 * You may obtain a copy of the License at
 *
 *       http://www.apache.org/licenses/LICENSE-2.0
 *
 * Unless required by applicable law or agreed to in writing, software
 * distributed under the License is distributed on an "AS IS" BASIS,
 * WITHOUT WARRANTIES OR CONDITIONS OF ANY KIND, either express or implied.
 * See the License for the specific language governing permissions and
 * limitations under the License.
 */
import org.gradle.api.internal.plugins.osgi.OsgiHelper

buildscript {
  repositories {
	maven { url "http://repo.spring.io/plugins-release" }
  }
  dependencies {
	classpath 'org.springframework.build.gradle:propdeps-plugin:0.0.7',
			'io.spring.gradle:spring-io-plugin:0.0.4.RELEASE',
			'com.github.jengelman.gradle.plugins:shadow:1.2.0',
			'com.google.gradle:osdetector-gradle-plugin:1.4.0'
  }
}

plugins {
  id "com.github.hierynomus.license" version "0.14.0"
}

description = 'Reactive Streams Netty driver'

ext {
  if (project.hasProperty('versionBranch') && version.toString().endsWith(".BUILD-SNAPSHOT")) {
	versionBranch = versionBranch.replaceAll("\"", "").trim()
	if (!versionBranch.isEmpty()) {
	  realVersion = version.toString().replace("BUILD-SNAPSHOT", versionBranch + ".BUILD-SNAPSHOT")
	  project.version = realVersion
	  println "Building special snapshot ${project.version}"
	  println "OSGI version would be: ${new OsgiHelper().getVersion(project.version.toString())}"
	}
  }

  gradleVersion = '3.3'
  gradleScriptDir = "${rootProject.projectDir}/gradle"

<<<<<<< HEAD
  reactorCoreVersion = "3.2.1.BUILD-SNAPSHOT"
=======
  reactorCoreVersion = "3.1.10.RELEASE"
>>>>>>> 115cae02

  // Languages
  groovyVersion = '2.4.1'

  // Logging
  slf4jVersion = '1.7.12'
  logbackVersion = '1.1.2'
  testAddonVersion = reactorCoreVersion
  assertJVersion = '3.6.1'

  // Libraries
  nettyVersion = '4.1.30.Final'
  jacksonDatabindVersion = '2.5.1'

  // Testing
  mockitoVersion = '1.10.19'

  javadocLinks = ["http://docs.oracle.com/javase/7/docs/api/",
				  "http://docs.oracle.com/javaee/6/api/",
				  "http://fasterxml.github.io/jackson-databind/javadoc/2.5/",
				  "http://www.reactive-streams.org/reactive-streams-1.0.2-javadoc/",
				  "http://projectreactor.io/docs/core/release/api/",
				  "http://netty.io/4.1/api/",
				  "http://projectreactor.io/docs/netty/release/api/",] as String[]
}


configure(rootProject) { project ->
  group = 'io.projectreactor.netty'

  apply plugin: 'java'
  apply plugin: 'jacoco'
  apply from: "$gradleScriptDir/setup.gradle"
  apply plugin: 'propdeps'
  apply plugin: 'osgi'
  apply from: "${gradleScriptDir}/ide.gradle"
  apply from: "${gradleScriptDir}/errorprone.gradle"
  apply plugin: 'com.google.osdetector'

  jacoco {
	toolVersion = '0.7.7.201606060606'
  }

  jacocoTestReport {
	reports {
	  xml.enabled = true
	  html.enabled = true
	}
  }

  ext.bundleImportPackages = [ '!javax.annotation',
							   'io.netty.channel.kqueue;resolution:=optional;version="[4.1,5)"',
							   '*']

  [compileJava, compileTestJava]*.options*.compilerArgs = ["-Xlint:varargs",
														   "-Xlint:cast",
														   "-Xlint:classfile",
														   "-Xlint:dep-ann",
														   "-Xlint:divzero",
														   "-Xlint:empty",
														   "-Xlint:finally",
														   "-Xlint:overrides",
														   "-Xlint:path",
														   "-Xlint:processing",
														   "-Xlint:static",
														   "-Xlint:try",
														   "-Xlint:deprecation",
														   "-Xlint:unchecked",
														   "-Xlint:-serial",      // intentionally disabled
														   "-Xlint:-options",     // intentionally disabled
														   "-Xlint:-fallthrough", // intentionally disabled
														   "-Xlint:rawtypes"
  ]

  compileJava {
	sourceCompatibility = 1.8
	targetCompatibility = 1.8
  }

  compileTestJava {
	sourceCompatibility = 1.8
	targetCompatibility = 1.8
  }

  if (JavaVersion.current().isJava8Compatible()) {
	compileTestJava.options.compilerArgs += "-parameters"
	tasks.withType(Javadoc) {
	  options.addStringOption('Xdoclint:none', '-quiet')
	  options.addStringOption('encoding', 'UTF-8')
	}
  }

  [compileJava, compileTestJava]*.options*.encoding = 'UTF-8'
  sourceSets.test.resources.srcDirs = ["src/test/resources", "src/test/java"]

  configurations.all {
	exclude group: 'commons-logging', module: 'commons-logging'
  }

  project.tasks.withType(Test).all {
	// run tests with IPv4 only when IPv6 is available
	if (project.hasProperty('preferIPv4Stack')) {
		systemProperty("java.net.preferIPv4Stack", "true")
	}
	// run tests with preferring IPv6 addresses
	if (project.hasProperty('preferIPv6Addresses')) {
		systemProperty("java.net.preferIPv6Addresses", "true")
	}
	systemProperty("java.awt.headless", "true")
	systemProperty("reactor.trace.cancel", "true")
	systemProperty("reactor.trace.nocapacity", "true")
	systemProperty("testGroups", project.properties.get("testGroups"))
	scanForTestClasses = false
	include '**/*Tests.*'
	include '**/*Test.*'
	include '**/*Spec.*'
	exclude '**/*Abstract*.*'
  }

  test {
	testLogging {
	  events  "passed", "failed"
	  showExceptions true
	  exceptionFormat "full"
	  maxGranularity 3
	}

	onOutput { descriptor, event ->
	  if (event.message.contains("ResourceLeakDetector")) {
		logger.error("ERROR: Test: " + descriptor + " produced resource leak: " + event.message )
	  }
	}
  }

  repositories {
	mavenCentral()
	if (version.endsWith('BUILD-SNAPSHOT') || project.hasProperty('platformVersion')) {
	  if (System.getenv ()["bamboo_buildNumber"] == null) {
		mavenLocal()
	  } else {
		println 'Bamboo CI detected, avoiding use of mavenLocal()'
	  }
	  maven { url 'http://repo.spring.io/libs-snapshot' }
	}
	maven { url 'http://repo.spring.io/libs-milestone' }
	maven { url 'http://repo.spring.io/libs-release' }
	maven { url "https://oss.sonatype.org/content/repositories/releases/" }
	jcenter()
  }

	def os_suffix = ""
	if (osdetector.classifier in ["linux-x86_64"] || ["osx-x86_64"] || ["windows-x86_64"]) {
		os_suffix = ":" + osdetector.classifier
	}

	// dependencies that are common across all java projects
  dependencies {
	// JSR-305 annotations
	compileOnly "com.google.code.findbugs:jsr305:3.0.2"

	// Logging
	optional "org.slf4j:slf4j-api:$slf4jVersion"

	compile "io.projectreactor:reactor-core:$reactorCoreVersion"

	//Default reactor-netty impl
	//compile "io.netty:netty-all:$nettyVersion"

	compile "io.netty:netty-handler:${nettyVersion}"
	compile "io.netty:netty-handler-proxy:${nettyVersion}"
	compile "io.netty:netty-codec-http:${nettyVersion}"
	compile "io.netty:netty-codec-http2:${nettyVersion}"
	compile "io.netty:netty-transport-native-epoll:${nettyVersion}:linux-x86_64"
	optional "io.netty:netty-transport-native-kqueue:${nettyVersion}"

	// Testing
	testCompile "org.apache.httpcomponents:fluent-hc:4.3.6"
	testCompile "com.fasterxml.jackson.core:jackson-databind:$jacksonDatabindVersion"
	testCompile "io.projectreactor:reactor-test:$testAddonVersion"

	testRuntime "org.slf4j:jcl-over-slf4j:$slf4jVersion"

	testRuntime "ch.qos.logback:logback-classic:$logbackVersion"
	// Testing
	testCompile "org.hamcrest:hamcrest-library:1.3",
			"org.assertj:assertj-core:$assertJVersion",
			"org.testng:testng:6.8.5"

	// Needed for HTTP/2 testing
	testRuntime "io.netty:netty-tcnative-boringssl-static:2.0.14.Final" + os_suffix
  }


  if (project.hasProperty('platformVersion')) {
	apply plugin: 'spring-io'

	repositories {
	  maven { url 'http://repo.spring.io/libs-snapshot' }
	}

	dependencyManagement {
	  springIoTestRuntime {
		imports {
		  mavenBom "io.spring.platform:platform-bom:$platformVersion"
		}
	  }
	}
  }


  jar {
	manifest {
	  instruction 'Import-Package', bundleImportPackages.join(',')
	  attributes("Created-By": "${System.getProperty("java.version")} (${System.getProperty("java.specification.vendor")})",
			  "Implementation-Title": project.name,
			  "Implementation-Version": project.version)
	}
  }

  check.dependsOn jacocoTestReport
}


configurations.all {
  // check for updates every build
  resolutionStrategy.cacheChangingModulesFor 0, 'seconds'

  license {
    header rootProject.file('codequality/HEADER')
    includes(["**/*.java", "**/*.css"])
    strictCheck true
    mapping {
        java = 'SLASHSTAR_STYLE'
        css = 'SLASHSTAR_STYLE'
    }
  }
}<|MERGE_RESOLUTION|>--- conflicted
+++ resolved
@@ -47,11 +47,7 @@
   gradleVersion = '3.3'
   gradleScriptDir = "${rootProject.projectDir}/gradle"
 
-<<<<<<< HEAD
-  reactorCoreVersion = "3.2.1.BUILD-SNAPSHOT"
-=======
-  reactorCoreVersion = "3.1.10.RELEASE"
->>>>>>> 115cae02
+  reactorCoreVersion = "3.2.1.RELEASE"
 
   // Languages
   groovyVersion = '2.4.1'
